--- conflicted
+++ resolved
@@ -479,25 +479,7 @@
     pub end: Option<MassaTime>,
 }
 
-<<<<<<< HEAD
-/// Move to the API crate
-/// the API settings
-#[derive(Debug, Deserialize, Clone, Copy)]
-pub struct APISettings {
-    /// when looking for next draw we want to look at max `draw_lookahead_period_count`
-    pub draw_lookahead_period_count: u64,
-    /// bind for the private API
-    pub bind_private: SocketAddr,
-    /// bind for the public API
-    pub bind_public: SocketAddr,
-    /// max argument count
-    pub max_arguments: u64,
-}
-
-/// filter used when retrieving SC output events
-=======
 /// filter used when retrieving sc output events
->>>>>>> f72bc747
 #[derive(Debug, Deserialize, Clone, Serialize)]
 pub struct EventFilter {
     /// optional start slot
