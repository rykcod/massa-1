--- conflicted
+++ resolved
@@ -23,11 +23,8 @@
   "massa-time",
   "massa-wallet",
   "massa-ledger",
-<<<<<<< HEAD
-  "massa-async-pool"
-=======
+  "massa-async-pool",
   "massa-final-state"
->>>>>>> c055c97d
 ]
 resolver = "2"
 
